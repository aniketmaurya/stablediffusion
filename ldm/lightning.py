--- conflicted
+++ resolved
@@ -73,20 +73,8 @@
         self.model = instantiate_from_config(config.model)
         self.model.load_state_dict(state_dict, strict=False)
 
-<<<<<<< HEAD
         if use_deepspeed or enable_cuda_graph:
             deepspeed_injection(self.model, fp16=fp16, enable_cuda_graph=enable_cuda_graph)
-=======
-        self.to(dtype=torch.float16)
-
-        if use_deepspeed:
-            if not package_available("deepspeed"):
-                logger.warn("You provided use_deepspeed=True but Deepspeed isn't installed. Skipping...")
-            elif _detect_cuda() not in ["80"]:
-                logger.warn("You provided `use_deepspeed=True` but Deepspeed isn't supported on your architecture. Skipping...")
-            else:
-                deepspeed_injection(self.model, fp16=fp16, enable_cuda_graph=enable_cuda_graph)
->>>>>>> 28034c7d
 
         # Replace with 
         self.sampler = _SAMPLERS[sampler](self.model)
