--- conflicted
+++ resolved
@@ -167,28 +167,17 @@
         checkpoint_path=opt.ckpt,
         device=device,
         fp16=True,
-<<<<<<< HEAD
-        use_deepspeed=False,
-        enable_cuda_graph=True,
-=======
         use_deepspeed=True, # Supported on Ampere and RTX, skipped otherwise.
         enable_cuda_graph=True, # Currently enabled only for batch size 1.
         use_inference_context=False,
->>>>>>> 28034c7d
         steps=30,
     )
 
     for batch_size in [1, 2, 4]:
         if batch_size == 1:
-<<<<<<< HEAD
             t, max_memory, images = benchmark_fn(device, 10, 5, model.predict_step, prompts=opt.prompt, batch_idx=0)
         else:
             t, max_memory, images = benchmark_fn(device, 10, 5, model.predict_step, prompts=[opt.prompt] * batch_size, batch_idx=0)
-=======
-            t, max_memory, images = benchmark_fn(10, 5, model.predict_step, prompts=opt.prompt, batch_idx=0)
-        else:
-            t, max_memory, images = benchmark_fn(10, 5, model.predict_step, prompts=[opt.prompt] * batch_size, batch_idx=0)
->>>>>>> 28034c7d
         print(f"Average time {t} secs on batch size {batch_size}.")
         print(f"Max GPU Memory cost is {max_memory} MB.")
 
